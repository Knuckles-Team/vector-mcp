--- conflicted
+++ resolved
@@ -20,11 +20,7 @@
 ![PyPI - Wheel](https://img.shields.io/pypi/wheel/vector-mcp)
 ![PyPI - Implementation](https://img.shields.io/pypi/implementation/vector-mcp)
 
-<<<<<<< HEAD
-*Version: 0.0.8*
-=======
-*Version: 0.1.0*
->>>>>>> a8b03874
+*Version: 0.1.1*
 
 This is an MCP Server implementation which allows for a standardized
 collection management system across vector database technologies.
@@ -51,8 +47,6 @@
 
 Automated tests are planned
 
-- pytest
-- AI regression tests
 <details>
   <summary><b>Usage:</b></summary>
 
